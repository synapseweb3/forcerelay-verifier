--- conflicted
+++ resolved
@@ -8,12 +8,7 @@
 use eth_light_client_in_ckb_verification::types::core;
 use eyre::eyre;
 use eyre::Result;
-<<<<<<< HEAD
 use log::{debug, info, warn};
-=======
-use log::warn;
-use log::{debug, info};
->>>>>>> 10e39eb3
 use ssz_rs::prelude::*;
 use storage::{
     prelude::{StorageAsMMRStore as _, StorageReader as _, StorageWriter as _},
@@ -139,7 +134,6 @@
         &self.store.finalized_header
     }
 
-<<<<<<< HEAD
     fn store_finalized_update(&self, update: &Update, update_mmr: bool) -> Result<()> {
         let storage = self.storage();
         let header = &update.finalized_header;
@@ -247,10 +241,6 @@
             hex::encode(&self.initial_checkpoint)
         );
         self.bootstrap(base_slot).await?;
-=======
-    pub async fn sync(&mut self) -> Result<()> {
-        self.bootstrap().await?;
->>>>>>> 10e39eb3
 
         let current_period = calc_sync_period(self.store.finalized_header.slot);
         let updates = self
@@ -739,23 +729,15 @@
     };
     use config::{networks, Config};
 
-<<<<<<< HEAD
-    async fn get_client(large_checkpoint_age: bool, path: PathBuf) -> ConsensusClient<MockRpc> {
-=======
-    async fn get_client(strict_checkpoint_age: bool) -> ConsensusClient<MockRpc> {
->>>>>>> 10e39eb3
+    async fn get_client(strict_checkpoint_age: bool, path: PathBuf) -> ConsensusClient<MockRpc> {
         let base_config = networks::goerli();
         let config = Config {
             consensus_rpc: String::new(),
             execution_rpc: String::new(),
             chain: base_config.chain,
             forks: base_config.forks,
-<<<<<<< HEAD
-            max_checkpoint_age: if large_checkpoint_age { 123123123 } else { 123 },
             storage_path: path,
-=======
             strict_checkpoint_age,
->>>>>>> 10e39eb3
             ..Default::default()
         };
 
@@ -770,12 +752,8 @@
 
     #[tokio::test]
     async fn test_verify_update() {
-<<<<<<< HEAD
         let storage = TempDir::new().unwrap();
-        let client = get_client(true, storage.into_path()).await;
-=======
-        let client = get_client(false).await;
->>>>>>> 10e39eb3
+        let client = get_client(false, storage.into_path()).await;
         let period = calc_sync_period(client.store.finalized_header.slot);
         let updates = client
             .rpc
@@ -789,12 +767,8 @@
 
     #[tokio::test]
     async fn test_verify_update_invalid_committee() {
-<<<<<<< HEAD
         let storage = TempDir::new().unwrap();
-        let client = get_client(true, storage.into_path()).await;
-=======
-        let client = get_client(false).await;
->>>>>>> 10e39eb3
+        let client = get_client(false, storage.into_path()).await;
         let period = calc_sync_period(client.store.finalized_header.slot);
         let updates = client
             .rpc
@@ -814,12 +788,8 @@
 
     #[tokio::test]
     async fn test_verify_update_invalid_finality() {
-<<<<<<< HEAD
         let storage = TempDir::new().unwrap();
-        let client = get_client(true, storage.into_path()).await;
-=======
-        let client = get_client(false).await;
->>>>>>> 10e39eb3
+        let client = get_client(false, storage.into_path()).await;
         let period = calc_sync_period(client.store.finalized_header.slot);
         let updates = client
             .rpc
@@ -839,12 +809,8 @@
 
     #[tokio::test]
     async fn test_verify_update_invalid_sig() {
-<<<<<<< HEAD
         let storage = TempDir::new().unwrap();
-        let client = get_client(true, storage.into_path()).await;
-=======
-        let client = get_client(false).await;
->>>>>>> 10e39eb3
+        let client = get_client(false, storage.into_path()).await;
         let period = calc_sync_period(client.store.finalized_header.slot);
         let updates = client
             .rpc
@@ -864,14 +830,9 @@
 
     #[tokio::test]
     async fn test_verify_finality() {
-<<<<<<< HEAD
         let storage = TempDir::new().unwrap();
-        let mut client = get_client(true, storage.into_path()).await;
+        let mut client = get_client(false, storage.into_path()).await;
         client.sync(3781056).await.unwrap();
-=======
-        let mut client = get_client(false).await;
-        client.sync().await.unwrap();
->>>>>>> 10e39eb3
 
         let update = client.rpc.get_finality_update().await.unwrap();
 
@@ -880,14 +841,9 @@
 
     #[tokio::test]
     async fn test_verify_finality_invalid_finality() {
-<<<<<<< HEAD
         let storage = TempDir::new().unwrap();
-        let mut client = get_client(true, storage.into_path()).await;
+        let mut client = get_client(false, storage.into_path()).await;
         client.sync(3781056).await.unwrap();
-=======
-        let mut client = get_client(false).await;
-        client.sync().await.unwrap();
->>>>>>> 10e39eb3
 
         let mut update = client.rpc.get_finality_update().await.unwrap();
         update.finalized_header = Header::default();
@@ -901,14 +857,9 @@
 
     #[tokio::test]
     async fn test_verify_finality_invalid_sig() {
-<<<<<<< HEAD
         let storage = TempDir::new().unwrap();
-        let mut client = get_client(true, storage.into_path()).await;
+        let mut client = get_client(false, storage.into_path()).await;
         client.sync(3781056).await.unwrap();
-=======
-        let mut client = get_client(false).await;
-        client.sync().await.unwrap();
->>>>>>> 10e39eb3
 
         let mut update = client.rpc.get_finality_update().await.unwrap();
         update.sync_aggregate.sync_committee_signature = Vector::default();
@@ -922,14 +873,9 @@
 
     #[tokio::test]
     async fn test_verify_optimistic() {
-<<<<<<< HEAD
         let storage = TempDir::new().unwrap();
-        let mut client = get_client(true, storage.into_path()).await;
+        let mut client = get_client(false, storage.into_path()).await;
         client.sync(3781056).await.unwrap();
-=======
-        let mut client = get_client(false).await;
-        client.sync().await.unwrap();
->>>>>>> 10e39eb3
 
         let update = client.rpc.get_optimistic_update().await.unwrap();
         client.verify_optimistic_update(&update).unwrap();
@@ -937,14 +883,9 @@
 
     #[tokio::test]
     async fn test_verify_optimistic_invalid_sig() {
-<<<<<<< HEAD
         let storage = TempDir::new().unwrap();
-        let mut client = get_client(true, storage.into_path()).await;
+        let mut client = get_client(false, storage.into_path()).await;
         client.sync(3781056).await.unwrap();
-=======
-        let mut client = get_client(false).await;
-        client.sync().await.unwrap();
->>>>>>> 10e39eb3
 
         let mut update = client.rpc.get_optimistic_update().await.unwrap();
         update.sync_aggregate.sync_committee_signature = Vector::default();
@@ -959,11 +900,7 @@
     #[tokio::test]
     #[should_panic]
     async fn test_verify_checkpoint_age_invalid() {
-<<<<<<< HEAD
         let storage = TempDir::new().unwrap();
-        get_client(false, storage.into_path()).await;
-=======
-        get_client(true).await;
->>>>>>> 10e39eb3
+        get_client(true, storage.into_path()).await;
     }
 }